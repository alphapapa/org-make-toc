--- conflicted
+++ resolved
@@ -4,11 +4,7 @@
 
 ;; Author: Adam Porter <adam@alphapapa.net>
 ;; URL: http://github.com/alphapapa/org-make-toc
-<<<<<<< HEAD
 ;; Version: 0.4-pre
-=======
-;; Version: 0.3.1
->>>>>>> e92fd443
 ;; Package-Requires: ((emacs "25.1") (dash "2.12") (s "1.10.0") (org "9.0"))
 ;; Keywords: Org, convenience
 
